--- conflicted
+++ resolved
@@ -17,13 +17,10 @@
 pallet-sudo = { git = "https://github.com/paritytech/substrate.git", branch = "master", default-features = false }
 pallet-timestamp = { git = "https://github.com/paritytech/substrate.git", branch = "master", default-features = false }
 pallet-transaction-payment = { git = "https://github.com/paritytech/substrate.git", branch = "master", default-features = false }
-<<<<<<< HEAD
 pallet-nicks = {git = 'https://github.com/paritytech/substrate.git',  branch = "master", default-features = false}
-=======
 pallet-treasury = { git = "https://github.com/paritytech/substrate.git", branch = "master", default-features = false }
 pallet-authorship = { git = "https://github.com/paritytech/substrate.git", branch = "master", default-features = false }
 
->>>>>>> 91132b06
 
 frame-support = { git = "https://github.com/paritytech/substrate.git", branch = "master", default-features = false }
 frame-system = { git = "https://github.com/paritytech/substrate.git", branch = "master", default-features = false }
