#![cfg_attr(not(feature = "std"), no_std)]
// `construct_runtime!` does a lot of recursion and requires us to increase the limit to 256.
#![recursion_limit = "256"]

// Make the WASM binary available.
#[cfg(feature = "std")]
include!(concat!(env!("OUT_DIR"), "/wasm_binary.rs"));

use sp_api::impl_runtime_apis;
use sp_core::{crypto::KeyTypeId, OpaqueMetadata};
use sp_runtime::{
	create_runtime_str, generic, impl_opaque_keys,
	traits::{
		AccountIdLookup, BlakeTwo256, Block as BlockT, IdentifyAccount, Verify,
	},
	transaction_validity::{TransactionSource, TransactionValidity},
	ApplyExtrinsicResult, MultiSignature,
};
use sp_std::prelude::*;
#[cfg(feature = "std")]
use sp_version::NativeVersion;
use sp_version::RuntimeVersion;

// A few exports that help ease life for downstream crates.
pub use frame_support::{
	construct_runtime, parameter_types,
	traits::{Currency, Imbalance, KeyOwnerProofSystem, OnUnbalanced, Randomness, StorageInfo},
	weights::{
		constants::{BlockExecutionWeight, ExtrinsicBaseWeight, RocksDbWeight, WEIGHT_PER_SECOND},
		IdentityFee, Weight,
	},
	PalletId, StorageValue,
};

pub use frame_system::{EnsureOneOf, EnsureRoot};

pub use pallet_balances::Call as BalancesCall;
pub use pallet_timestamp::Call as TimestampCall;
use pallet_transaction_payment::CurrencyAdapter;
#[cfg(any(feature = "std", test))]
pub use sp_runtime::BuildStorage;
pub use sp_runtime::{Perbill, Percent, Permill};
pub mod constants;
pub mod utils;
use constants::{currency::*, time::*};

/// An index to a block.
pub type BlockNumber = u32;

/// Alias to 512-bit hash when used in the context of a transaction signature on the chain.
pub type Signature = MultiSignature;

/// Some way of identifying an account on the chain. We intentionally make it equivalent
/// to the public key of our transaction signing scheme.
pub type AccountId = <<Signature as Verify>::Signer as IdentifyAccount>::AccountId;

/// Balance of an account.
pub type Balance = u128;

/// Index of a transaction in the chain.
pub type Index = u32;

/// A hash of some data used by the chain.
pub type Hash = sp_core::H256;

/// Opaque types. These are used by the CLI to instantiate machinery that don't need to know
/// the specifics of the runtime. They can then be made to be agnostic over specific formats
/// of data like extrinsics, allowing for them to continue syncing the network through upgrades
/// to even the core data structures.
pub mod opaque {
	use super::*;

	pub use sp_runtime::OpaqueExtrinsic as UncheckedExtrinsic;

	/// Opaque block header type.
	pub type Header = generic::Header<BlockNumber, BlakeTwo256>;
	/// Opaque block type.
	pub type Block = generic::Block<Header, UncheckedExtrinsic>;
	/// Opaque block identifier type.
	pub type BlockId = generic::BlockId<Block>;
}

// To learn more about runtime versioning and what each of the following value means:
//   https://substrate.dev/docs/en/knowledgebase/runtime/upgrades#runtime-versioning
#[sp_version::runtime_version]
pub const VERSION: RuntimeVersion = RuntimeVersion {
	spec_name: create_runtime_str!("node-template"),
	impl_name: create_runtime_str!("node-template"),
	authoring_version: 1,
	// The version of the runtime specification. A full node will not attempt to use its native
	//   runtime in substitute for the on-chain Wasm runtime unless all of `spec_name`,
	//   `spec_version`, and `authoring_version` are the same between Wasm and native.
	// This value is set to 100 to notify Polkadot-JS App (https://polkadot.js.org/apps) to use
	//   the compatible custom types.
	spec_version: 101,
	impl_version: 1,
	apis: RUNTIME_API_VERSIONS,
	transaction_version: 1,
};

/// The version information used to identify this runtime when compiled natively.
#[cfg(feature = "std")]
pub fn native_version() -> NativeVersion {
	NativeVersion { runtime_version: VERSION, can_author_with: Default::default() }
}

const NORMAL_DISPATCH_RATIO: Perbill = Perbill::from_percent(75);

parameter_types! {
	pub const Version: RuntimeVersion = VERSION;
	pub const BlockHashCount: BlockNumber = 2400;
	/// We allow for 2 seconds of compute with a 6 second average block time.
	pub BlockWeights: frame_system::limits::BlockWeights = frame_system::limits::BlockWeights
		::with_sensible_defaults(2 * WEIGHT_PER_SECOND, NORMAL_DISPATCH_RATIO);
	pub BlockLength: frame_system::limits::BlockLength = frame_system::limits::BlockLength
		::max_with_normal_ratio(5 * 1024 * 1024, NORMAL_DISPATCH_RATIO);
	pub const SS58Prefix: u8 = 42;
}

// Configure FRAME pallets to include in runtime.

impl frame_system::Config for Runtime {
	/// The basic call filter to use in dispatchable.
	type BaseCallFilter = frame_support::traits::Everything;
	/// Block & extrinsics weights: base values and limits.
	type BlockWeights = BlockWeights;
	/// The maximum length of a block (in bytes).
	type BlockLength = BlockLength;
	/// The identifier used to distinguish between accounts.
	type AccountId = AccountId;
	/// The aggregated dispatch type that is available for extrinsics.
	type Call = Call;
	/// The lookup mechanism to get account ID from whatever is passed in dispatchers.
	type Lookup = AccountIdLookup<AccountId, ()>;
	/// The index type for storing how many extrinsics an account has signed.
	type Index = Index;
	/// The index type for blocks.
	type BlockNumber = BlockNumber;
	/// The type for hashing blocks and tries.
	type Hash = Hash;
	/// The hashing algorithm used.
	type Hashing = BlakeTwo256;
	/// The header type.
	type Header = generic::Header<BlockNumber, BlakeTwo256>;
	/// The ubiquitous event type.
	type Event = Event;
	/// The ubiquitous origin type.
	type Origin = Origin;
	/// Maximum number of block number to block hash mappings to keep (oldest pruned first).
	type BlockHashCount = BlockHashCount;
	/// The weight of database operations that the runtime can invoke.
	type DbWeight = RocksDbWeight;
	/// Version of the runtime.
	type Version = Version;
	/// Converts a module to the index of the module in `construct_runtime!`.
	///
	/// This type is being generated by `construct_runtime!`.
	type PalletInfo = PalletInfo;
	/// What to do if a new account is created.
	type OnNewAccount = ();
	/// What to do if an account is fully reaped from the system.
	type OnKilledAccount = ();
	/// The data to be stored in an account.
	type AccountData = pallet_balances::AccountData<Balance>;
	/// Weight information for the extrinsics of this pallet.
	type SystemWeightInfo = ();
	/// This is used as an identifier of the chain. 42 is the generic substrate prefix.
	type SS58Prefix = SS58Prefix;
	/// The set code logic, just the default since we're not a parachain.
	type OnSetCode = ();
}

impl pallet_randomness_collective_flip::Config for Runtime {}

parameter_types! {
	pub const MinimumPeriod: u64 = SLOT_DURATION / 2;
}

impl pallet_timestamp::Config for Runtime {
	/// A timestamp: milliseconds since the unix epoch.
	type Moment = u64;
	type OnTimestampSet = ();
	type MinimumPeriod = MinimumPeriod;
	type WeightInfo = ();
}

parameter_types! {
	pub const NickReservationFee: u128 = 100;
	pub const MinNickLength: u32 = 8;
	pub const MaxNickLength: u32 = 32;
}

impl pallet_nicks::Config for Runtime {
	type Currency = Balances;


	type ReservationFee = NickReservationFee;

	type Slashed = ();


	type ForceOrigin = frame_system::EnsureRoot<AccountId>;

	
	type MinLength = MinNickLength;


	type MaxLength = MaxNickLength;


	type Event = Event;
}

parameter_types! {
	pub const ExistentialDeposit: u128 = 500;
	pub const MaxLocks: u32 = 50;
}

impl pallet_balances::Config for Runtime {
	type MaxLocks = MaxLocks;
	type MaxReserves = ();
	type ReserveIdentifier = [u8; 8];
	/// The type for recording an account's balance.
	type Balance = Balance;
	/// The ubiquitous event type.
	type Event = Event;
	type DustRemoval = utils::HandleDustRemoval;
	type ExistentialDeposit = ExistentialDeposit;
	type AccountStore = System;
	type WeightInfo = pallet_balances::weights::SubstrateWeight<Runtime>;
}

parameter_types! {
	pub const UncleGenerations: BlockNumber = 5;
}

impl pallet_authorship::Config for Runtime {
	type FindAuthor = rewards::FindAuthorFromDigests<Self>;
	type UncleGenerations = UncleGenerations;
	type FilterUncle = ();
	type EventHandler = Rewards;
}

parameter_types! {
	pub const TransactionByteFee: Balance = 1;
}

pub type NegativeImbalance = <Balances as Currency<AccountId>>::NegativeImbalance;

pub struct HandleFees;
impl OnUnbalanced<NegativeImbalance> for HandleFees {
	fn on_nonzero_unbalanced(amount: NegativeImbalance) {
		Treasury::on_unbalanced(amount)
	}
}

impl pallet_transaction_payment::Config for Runtime {
	type OnChargeTransaction = CurrencyAdapter<Balances, HandleFees>;
	type TransactionByteFee = TransactionByteFee;
	type WeightToFee = IdentityFee<Balance>;
	type FeeMultiplierUpdate = ();
}

impl pallet_sudo::Config for Runtime {
	type Event = Event;
	type Call = Call;
}

impl difficulty::Config for Runtime {
	type Event = Event;
}

impl rewards::Config for Runtime {
	type Event = Event;
	type Currency = Balances;
}

parameter_types! {
	pub const ProposalBond: Permill = Permill::from_percent(5);
	pub const ProposalBondMinimum: Balance = 1 * DOLLARS;
	pub const SpendPeriod: BlockNumber = 1 * DAYS;
	pub const Burn: Permill = Permill::from_percent(50);
	pub const TipCountdown: BlockNumber = 1 * DAYS;
	pub const TipFindersFee: Percent = Percent::from_percent(20);
	pub const TipReportDepositBase: Balance = 1 * DOLLARS;
	pub const DataDepositPerByte: Balance = 1 * CENTS;
	pub const BountyDepositBase: Balance = 1 * DOLLARS;
	pub const BountyDepositPayoutDelay: BlockNumber = 1 * DAYS;
	pub const TreasuryPalletId: PalletId = PalletId(*b"py/trsry");
	pub const BountyUpdatePeriod: BlockNumber = 14 * DAYS;
	pub const MaximumReasonLength: u32 = 16384;
	pub const BountyCuratorDeposit: Permill = Permill::from_percent(50);
	pub const BountyValueMinimum: Balance = 5 * DOLLARS;
	pub const MaxApprovals: u32 = 100;
}

impl pallet_treasury::Config for Runtime {
	type PalletId = TreasuryPalletId;
	type Currency = Balances;
	type ApproveOrigin = EnsureOneOf<AccountId, EnsureRoot<AccountId>, EnsureRoot<AccountId>>;
	type RejectOrigin = EnsureOneOf<AccountId, EnsureRoot<AccountId>, EnsureRoot<AccountId>>;
	type Event = Event;
	type OnSlash = ();
	type ProposalBond = ProposalBond;
	type ProposalBondMinimum = ProposalBondMinimum;
	type SpendPeriod = SpendPeriod;
	type Burn = Burn;
	type BurnDestination = ();
	type SpendFunds = ();
	type WeightInfo = pallet_treasury::weights::SubstrateWeight<Runtime>;
	type MaxApprovals = MaxApprovals;
}

// Create the runtime by composing the FRAME pallets that were previously configured.
construct_runtime!(
	pub enum Runtime where
		Block = Block,
		NodeBlock = opaque::Block,
		UncheckedExtrinsic = UncheckedExtrinsic
	{
		System: frame_system::{Pallet, Call, Config, Storage, Event<T>},
		RandomnessCollectiveFlip: pallet_randomness_collective_flip::{Pallet, Storage},
		Timestamp: pallet_timestamp::{Pallet, Call, Storage, Inherent},
		Balances: pallet_balances::{Pallet, Call, Storage, Config<T>, Event<T>},
		TransactionPayment: pallet_transaction_payment::{Pallet, Storage},
		Sudo: pallet_sudo::{Pallet, Call, Config<T>, Storage, Event<T>},
		Difficulty: difficulty::{Pallet, Call, Storage, Event<T>, Config},
<<<<<<< HEAD
		Rewards: rewards::{Pallet, Event<T>},
		Nicks: pallet_nicks::{Pallet, Call, Storage, Event<T>},
=======
		Rewards: rewards::{Pallet, Call, Storage, Event<T>, Config<T>},
		Treasury: pallet_treasury::{Pallet, Call, Config, Storage, Event<T>},
		Authorship: pallet_authorship::{Pallet, Call, Storage, Inherent}
>>>>>>> 91132b06
	}
);

/// The address format for describing accounts.
pub type Address = sp_runtime::MultiAddress<AccountId, ()>;
/// Block header type as expected by this runtime.
pub type Header = generic::Header<BlockNumber, BlakeTwo256>;
/// Block type as expected by this runtime.
pub type Block = generic::Block<Header, UncheckedExtrinsic>;
/// The SignedExtension to the basic transaction logic.
pub type SignedExtra = (
	frame_system::CheckSpecVersion<Runtime>,
	frame_system::CheckTxVersion<Runtime>,
	frame_system::CheckGenesis<Runtime>,
	frame_system::CheckEra<Runtime>,
	frame_system::CheckNonce<Runtime>,
	frame_system::CheckWeight<Runtime>,
	pallet_transaction_payment::ChargeTransactionPayment<Runtime>,
);
/// Unchecked extrinsic type as expected by this runtime.
pub type UncheckedExtrinsic = generic::UncheckedExtrinsic<Address, Call, Signature, SignedExtra>;
/// Executive: handles dispatch to the various modules.
pub type Executive = frame_executive::Executive<
	Runtime,
	Block,
	frame_system::ChainContext<Runtime>,
	Runtime,
	AllPallets,
>;

impl_runtime_apis! {
	impl sp_api::Core<Block> for Runtime {
		fn version() -> RuntimeVersion {
			VERSION
		}

		fn execute_block(block: Block) {
			Executive::execute_block(block);
		}

		fn initialize_block(header: &<Block as BlockT>::Header) {
			Executive::initialize_block(header)
		}
	}

	impl sp_api::Metadata<Block> for Runtime {
		fn metadata() -> OpaqueMetadata {
			Runtime::metadata().into()
		}
	}

	impl sp_block_builder::BlockBuilder<Block> for Runtime {
		fn apply_extrinsic(extrinsic: <Block as BlockT>::Extrinsic) -> ApplyExtrinsicResult {
			Executive::apply_extrinsic(extrinsic)
		}

		fn finalize_block() -> <Block as BlockT>::Header {
			Executive::finalize_block()
		}

		fn inherent_extrinsics(data: sp_inherents::InherentData) -> Vec<<Block as BlockT>::Extrinsic> {
			data.create_extrinsics()
		}

		fn check_inherents(
			block: Block,
			data: sp_inherents::InherentData,
		) -> sp_inherents::CheckInherentsResult {
			data.check_extrinsics(&block)
		}
	}

	impl sp_transaction_pool::runtime_api::TaggedTransactionQueue<Block> for Runtime {
		fn validate_transaction(
			source: TransactionSource,
			tx: <Block as BlockT>::Extrinsic,
			block_hash: <Block as BlockT>::Hash,
		) -> TransactionValidity {
			Executive::validate_transaction(source, tx, block_hash)
		}
	}

	impl sp_offchain::OffchainWorkerApi<Block> for Runtime {
		fn offchain_worker(header: &<Block as BlockT>::Header) {
			Executive::offchain_worker(header)
		}
	}

	impl sp_consensus_pow::DifficultyApi<Block, sp_core::U256> for Runtime {
		fn difficulty() -> sp_core::U256 {
			Difficulty::runtime_difficulty().unwrap()
		}
	}

	impl sp_session::SessionKeys<Block> for Runtime {
		fn generate_session_keys(seed: Option<Vec<u8>>) -> Vec<u8> {
			Vec::new()
		}

		fn decode_session_keys(
			encoded: Vec<u8>,
		) -> Option<Vec<(Vec<u8>, KeyTypeId)>> {
			None
		}
	}

	impl frame_system_rpc_runtime_api::AccountNonceApi<Block, AccountId, Index> for Runtime {
		fn account_nonce(account: AccountId) -> Index {
			System::account_nonce(account)
		}
	}

	impl pallet_transaction_payment_rpc_runtime_api::TransactionPaymentApi<Block, Balance> for Runtime {
		fn query_info(
			uxt: <Block as BlockT>::Extrinsic,
			len: u32,
		) -> pallet_transaction_payment_rpc_runtime_api::RuntimeDispatchInfo<Balance> {
			TransactionPayment::query_info(uxt, len)
		}
		fn query_fee_details(
			uxt: <Block as BlockT>::Extrinsic,
			len: u32,
		) -> pallet_transaction_payment::FeeDetails<Balance> {
			TransactionPayment::query_fee_details(uxt, len)
		}
	}

	#[cfg(feature = "runtime-benchmarks")]
	impl frame_benchmarking::Benchmark<Block> for Runtime {
		fn benchmark_metadata(extra: bool) -> (
			Vec<frame_benchmarking::BenchmarkList>,
			Vec<frame_support::traits::StorageInfo>,
		) {
			use frame_benchmarking::{list_benchmark, Benchmarking, BenchmarkList};
			use frame_support::traits::StorageInfoTrait;
			use frame_system_benchmarking::Pallet as SystemBench;

			let mut list = Vec::<BenchmarkList>::new();

			list_benchmark!(list, extra, frame_system, SystemBench::<Runtime>);
			list_benchmark!(list, extra, pallet_balances, Balances);
			list_benchmark!(list, extra, pallet_timestamp, Timestamp);

			let storage_info = AllPalletsWithSystem::storage_info();

			return (list, storage_info)
		}

		fn dispatch_benchmark(
			config: frame_benchmarking::BenchmarkConfig
		) -> Result<Vec<frame_benchmarking::BenchmarkBatch>, sp_runtime::RuntimeString> {
			use frame_benchmarking::{Benchmarking, BenchmarkBatch, add_benchmark, TrackedStorageKey};

			use frame_system_benchmarking::Pallet as SystemBench;
			impl frame_system_benchmarking::Config for Runtime {}

			let whitelist: Vec<TrackedStorageKey> = vec![
				// Block Number
				hex_literal::hex!("26aa394eea5630e07c48ae0c9558cef702a5c1b19ab7a04f536c519aca4983ac").to_vec().into(),
				// Total Issuance
				hex_literal::hex!("c2261276cc9d1f8598ea4b6a74b15c2f57c875e4cff74148e4628f264b974c80").to_vec().into(),
				// Execution Phase
				hex_literal::hex!("26aa394eea5630e07c48ae0c9558cef7ff553b5a9862a516939d82b3d3d8661a").to_vec().into(),
				// Event Count
				hex_literal::hex!("26aa394eea5630e07c48ae0c9558cef70a98fdbe9ce6c55837576c60c7af3850").to_vec().into(),
				// System Events
				hex_literal::hex!("26aa394eea5630e07c48ae0c9558cef780d41e5e16056765bc8461851072c9d7").to_vec().into(),
			];

			let mut batches = Vec::<BenchmarkBatch>::new();
			let params = (&config, &whitelist);

			add_benchmark!(params, batches, frame_system, SystemBench::<Runtime>);
			add_benchmark!(params, batches, pallet_balances, Balances);
			add_benchmark!(params, batches, pallet_timestamp, Timestamp);

			if batches.is_empty() { return Err("Benchmark not found for this pallet.".into()) }
			Ok(batches)
		}
	}
}




<|MERGE_RESOLUTION|>--- conflicted
+++ resolved
@@ -201,7 +201,7 @@
 
 	type ForceOrigin = frame_system::EnsureRoot<AccountId>;
 
-	
+
 	type MinLength = MinNickLength;
 
 
@@ -325,14 +325,10 @@
 		TransactionPayment: pallet_transaction_payment::{Pallet, Storage},
 		Sudo: pallet_sudo::{Pallet, Call, Config<T>, Storage, Event<T>},
 		Difficulty: difficulty::{Pallet, Call, Storage, Event<T>, Config},
-<<<<<<< HEAD
-		Rewards: rewards::{Pallet, Event<T>},
-		Nicks: pallet_nicks::{Pallet, Call, Storage, Event<T>},
-=======
 		Rewards: rewards::{Pallet, Call, Storage, Event<T>, Config<T>},
 		Treasury: pallet_treasury::{Pallet, Call, Config, Storage, Event<T>},
-		Authorship: pallet_authorship::{Pallet, Call, Storage, Inherent}
->>>>>>> 91132b06
+		Authorship: pallet_authorship::{Pallet, Call, Storage, Inherent},
+		Nicks: pallet_nicks::{Pallet, Call, Storage, Event<T>}
 	}
 );
 
